/* This Source Code Form is subject to the terms of the Mozilla Public
 * License, v. 2.0. If a copy of the MPL was not distributed with this
 * file, You can obtain one at http://mozilla.org/MPL/2.0/. */

use std::collections::hashmap::HashMap;
use std::ascii::StrAsciiExt;
use std::num::div_rem;
use sync::Arc;

use servo_util::atom::Atom;
use servo_util::namespace;
use servo_util::smallvec::VecLike;
use servo_util::sort;

use media_queries::{Device, Screen};
use node::{TElement, TNode};
use properties::{PropertyDeclaration, PropertyDeclarationBlock};
use selectors::*;
use stylesheets::{Stylesheet, iter_style_rules};

pub enum StylesheetOrigin {
    UserAgentOrigin,
    AuthorOrigin,
    UserOrigin,
}

/// The definition of whitespace per CSS Selectors Level 3 § 4.
static SELECTOR_WHITESPACE: &'static [char] = &[' ', '\t', '\n', '\r', '\x0C'];

/// Map node attributes to Rules whose last simple selector starts with them.
///
/// e.g.,
/// "p > img" would go into the set of Rules corresponding to the
/// element "img"
/// "a .foo .bar.baz" would go into the set of Rules corresponding to
/// the class "bar"
///
/// Because we match Rules right-to-left (i.e., moving up the tree
/// from a node), we need to compare the last simple selector in the
/// Rule with the node.
///
/// So, if a node has ID "id1" and classes "foo" and "bar", then all
/// the rules it matches will have their last simple selector starting
/// either with "#id1" or with ".foo" or with ".bar".
///
/// Hence, the union of the rules keyed on each of node's classes, ID,
/// element name, etc. will contain the Rules that actually match that
/// node.
struct SelectorMap {
    // TODO: Tune the initial capacity of the HashMap
    id_hash: HashMap<Atom, Vec<Rule>>,
    class_hash: HashMap<Atom, Vec<Rule>>,
    element_hash: HashMap<Atom, Vec<Rule>>,
    // For Rules that don't have ID, class, or element selectors.
    universal_rules: Vec<Rule>,
    /// Whether this hash is empty.
    empty: bool,
}

impl SelectorMap {
    fn new() -> SelectorMap {
        SelectorMap {
            id_hash: HashMap::new(),
            class_hash: HashMap::new(),
            element_hash: HashMap::new(),
            universal_rules: vec!(),
            empty: true,
        }
    }

    /// Append to `rule_list` all Rules in `self` that match node.
    ///
    /// Extract matching rules as per node's ID, classes, tag name, etc..
    /// Sort the Rules at the end to maintain cascading order.
    fn get_all_matching_rules<E:TElement,
                              N:TNode<E>,
                              V:VecLike<MatchedProperty>>(
                              &self,
                              node: &N,
                              matching_rules_list: &mut V,
                              shareable: &mut bool) {
        if self.empty {
            return
        }

        // At the end, we're going to sort the rules that we added, so remember where we began.
        let init_len = matching_rules_list.vec_len();
        let element = node.as_element();
        match element.get_id() {
            Some(id) => {
                SelectorMap::get_matching_rules_from_hash(node,
                                                          &self.id_hash,
                                                          &id,
                                                          matching_rules_list,
                                                          shareable)
            }
            None => {}
        }

        match element.get_attr(&namespace::Null, "class") {
            Some(ref class_attr) => {
                // FIXME: Store classes pre-split as atoms to make the loop below faster.
                for class in class_attr.split(SELECTOR_WHITESPACE) {
                    SelectorMap::get_matching_rules_from_hash(node,
                                                                &self.class_hash,
                                                                &Atom::from_slice(class),
                                                                matching_rules_list,
                                                                shareable);
                }
            }
            None => {}
        }

        // HTML elements in HTML documents must be matched case-insensitively.
        // TODO(pradeep): Case-sensitivity depends on the document type.
        SelectorMap::get_matching_rules_from_hash_ignoring_case(node,
                                                                &self.element_hash,
                                                                element.get_local_name().as_slice(),
                                                                matching_rules_list,
                                                                shareable);

        SelectorMap::get_matching_rules(node,
                                        self.universal_rules.as_slice(),
                                        matching_rules_list,
                                        shareable);

        // Sort only the rules we just added.
        sort::quicksort(matching_rules_list.vec_mut_slice_from(init_len));
    }

    fn get_matching_rules_from_hash<E:TElement,
                                    N:TNode<E>,
                                    V:VecLike<MatchedProperty>>(
                                    node: &N,
                                    hash: &HashMap<Atom, Vec<Rule>>,
                                    key: &Atom,
                                    matching_rules: &mut V,
                                    shareable: &mut bool) {
        match hash.find(key) {
            Some(rules) => {
                SelectorMap::get_matching_rules(node, rules.as_slice(), matching_rules, shareable)
            }
            None => {}
        }
    }

    fn get_matching_rules_from_hash_ignoring_case<E:TElement,
                                                  N:TNode<E>,
                                                  V:VecLike<MatchedProperty>>(
                                                  node: &N,
                                                  hash: &HashMap<Atom, Vec<Rule>>,
                                                  key: &str,
                                                  matching_rules: &mut V,
                                                  shareable: &mut bool) {
        // FIXME: Precache the lower case version as an atom.
        match hash.find(&Atom::from_slice(key.to_ascii_lower().as_slice())) {
            Some(rules) => {
                SelectorMap::get_matching_rules(node, rules.as_slice(), matching_rules, shareable)
            }
            None => {}
        }
    }

    /// Adds rules in `rules` that match `node` to the `matching_rules` list.
    fn get_matching_rules<E:TElement,
                          N:TNode<E>,
                          V:VecLike<MatchedProperty>>(
                          node: &N,
                          rules: &[Rule],
                          matching_rules: &mut V,
                          shareable: &mut bool) {
        for rule in rules.iter() {
            if matches_compound_selector(&*rule.selector, node, shareable) {
                // TODO(pradeep): Is the cloning inefficient?
                matching_rules.vec_push(rule.property.clone());
            }
        }
    }

    /// Insert rule into the correct hash.
    /// Order in which to try: id_hash, class_hash, element_hash, universal_rules.
    fn insert(&mut self, rule: Rule) {
        self.empty = false;

        match SelectorMap::get_id_name(&rule) {
            Some(id_name) => {
                match self.id_hash.find_mut(&id_name) {
                    Some(rules) => {
                        rules.push(rule);
                        return;
                    }
                    None => {}
                }
                self.id_hash.insert(id_name, vec!(rule));
                return;
            }
            None => {}
        }
        match SelectorMap::get_class_name(&rule) {
            Some(class_name) => {
                match self.class_hash.find_mut(&class_name) {
                    Some(rules) => {
                        rules.push(rule);
                        return;
                    }
                    None => {}
                }
                self.class_hash.insert(class_name, vec!(rule));
                return;
            }
            None => {}
        }

        match SelectorMap::get_element_name(&rule) {
            Some(element_name) => {
                match self.element_hash.find_mut(&element_name) {
                    Some(rules) => {
                        rules.push(rule);
                        return;
                    }
                    None => {}
                }
                self.element_hash.insert(element_name, vec!(rule));
                return;
            }
            None => {}
        }

        self.universal_rules.push(rule);
    }

    /// Retrieve the first ID name in Rule, or None otherwise.
    fn get_id_name(rule: &Rule) -> Option<Atom> {
        let simple_selector_sequence = &rule.selector.simple_selectors;
        for ss in simple_selector_sequence.iter() {
            match *ss {
                // TODO(pradeep): Implement case-sensitivity based on the document type and quirks
                // mode.
                IDSelector(ref id) => return Some(id.clone()),
                _ => {}
            }
        }
        return None
    }

    /// Retrieve the FIRST class name in Rule, or None otherwise.
    fn get_class_name(rule: &Rule) -> Option<Atom> {
        let simple_selector_sequence = &rule.selector.simple_selectors;
        for ss in simple_selector_sequence.iter() {
            match *ss {
                // TODO(pradeep): Implement case-sensitivity based on the document type and quirks
                // mode.
                ClassSelector(ref class) => return Some(class.clone()),
                _ => {}
            }
        }
        return None
    }

    /// Retrieve the name if it is a type selector, or None otherwise.
    fn get_element_name(rule: &Rule) -> Option<Atom> {
        let simple_selector_sequence = &rule.selector.simple_selectors;
        for ss in simple_selector_sequence.iter() {
            match *ss {
                // HTML elements in HTML documents must be matched case-insensitively
                // TODO: case-sensitivity depends on the document type
                LocalNameSelector(ref name) => {
                    return Some(Atom::from_slice(name.as_slice().to_ascii_lower().as_slice()));
                }
                _ => {}
            }
        }
        return None
    }
}

pub struct Stylist {
    element_map: PerPseudoElementSelectorMap,
    before_map: PerPseudoElementSelectorMap,
    after_map: PerPseudoElementSelectorMap,
    rules_source_order: uint,
}

impl Stylist {
    #[inline]
    pub fn new() -> Stylist {
        Stylist {
            element_map: PerPseudoElementSelectorMap::new(),
            before_map: PerPseudoElementSelectorMap::new(),
            after_map: PerPseudoElementSelectorMap::new(),
            rules_source_order: 0u,
        }
    }

    pub fn add_stylesheet(&mut self, stylesheet: Stylesheet, origin: StylesheetOrigin) {
        let (mut element_map, mut before_map, mut after_map) = match origin {
            UserAgentOrigin => (
                &mut self.element_map.user_agent,
                &mut self.before_map.user_agent,
                &mut self.after_map.user_agent,
            ),
            AuthorOrigin => (
                &mut self.element_map.author,
                &mut self.before_map.author,
                &mut self.after_map.author,
            ),
            UserOrigin => (
                &mut self.element_map.user,
                &mut self.before_map.user,
                &mut self.after_map.user,
            ),
        };
        let mut rules_source_order = self.rules_source_order;

        // Take apart the StyleRule into individual Rules and insert
        // them into the SelectorMap of that priority.
        macro_rules! append(
            ($style_rule: ident, $priority: ident) => {
                if $style_rule.declarations.$priority.len() > 0 {
                    for selector in $style_rule.selectors.iter() {
                        let map = match selector.pseudo_element {
                            None => &mut element_map,
                            Some(Before) => &mut before_map,
                            Some(After) => &mut after_map,
                        };
                        map.$priority.insert(Rule {
                                selector: selector.compound_selectors.clone(),
                                property: MatchedProperty {
                                    specificity: selector.specificity,
                                    declarations: $style_rule.declarations.$priority.clone(),
                                    source_order: rules_source_order,
                                },
                        });
                    }
                }
            };
        );

        let device = &Device { media_type: Screen };  // TODO, use Print when printing
        iter_style_rules(stylesheet.rules.as_slice(), device, |style_rule| {
            append!(style_rule, normal);
            append!(style_rule, important);
            rules_source_order += 1;
        });
        self.rules_source_order = rules_source_order;
    }

    /// Returns the applicable CSS declarations for the given element. This corresponds to
    /// `ElementRuleCollector` in WebKit.
    ///
    /// The returned boolean indicates whether the style is *shareable*; that is, whether the
    /// matched selectors are simple enough to allow the matching logic to be reduced to the logic
    /// in `css::matching::PrivateMatchMethods::candidate_element_allows_for_style_sharing`.
    pub fn push_applicable_declarations<E:TElement,
                                        N:TNode<E>,
                                        V:VecLike<MatchedProperty>>(
                                        &self,
                                        element: &N,
                                        style_attribute: Option<&PropertyDeclarationBlock>,
                                        pseudo_element: Option<PseudoElement>,
                                        applicable_declarations: &mut V)
                                        -> bool {
        assert!(element.is_element());
        assert!(style_attribute.is_none() || pseudo_element.is_none(),
                "Style attributes do not apply to pseudo-elements");

        let map = match pseudo_element {
            None => &self.element_map,
            Some(Before) => &self.before_map,
            Some(After) => &self.after_map,
        };

        let mut shareable = true;

        // Step 1: Normal rules.
        map.user_agent.normal.get_all_matching_rules(element,
                                                     applicable_declarations,
                                                     &mut shareable);
        map.user.normal.get_all_matching_rules(element, applicable_declarations, &mut shareable);
        map.author.normal.get_all_matching_rules(element, applicable_declarations, &mut shareable);

        // Step 2: Normal style attributes.
        style_attribute.map(|sa| {
            shareable = false;
            applicable_declarations.vec_push(MatchedProperty::from_declarations(sa.normal.clone()))
        });

        // Step 3: Author-supplied `!important` rules.
        map.author.important.get_all_matching_rules(element,
                                                    applicable_declarations,
                                                    &mut shareable);

        // Step 4: `!important` style attributes.
        style_attribute.map(|sa| {
            shareable = false;
            applicable_declarations.vec_push(MatchedProperty::from_declarations(sa.important.clone()))
        });

        // Step 5: User and UA `!important` rules.
        map.user.important.get_all_matching_rules(element,
                                                  applicable_declarations,
                                                  &mut shareable);
        map.user_agent.important.get_all_matching_rules(element,
                                                        applicable_declarations,
                                                        &mut shareable);

        shareable
    }
}

struct PerOriginSelectorMap {
    normal: SelectorMap,
    important: SelectorMap,
}

impl PerOriginSelectorMap {
    #[inline]
    fn new() -> PerOriginSelectorMap {
        PerOriginSelectorMap {
            normal: SelectorMap::new(),
            important: SelectorMap::new(),
        }
    }
}

struct PerPseudoElementSelectorMap {
    user_agent: PerOriginSelectorMap,
    author: PerOriginSelectorMap,
    user: PerOriginSelectorMap,
}

impl PerPseudoElementSelectorMap {
    #[inline]
    fn new() -> PerPseudoElementSelectorMap {
        PerPseudoElementSelectorMap {
            user_agent: PerOriginSelectorMap::new(),
            author: PerOriginSelectorMap::new(),
            user: PerOriginSelectorMap::new(),
        }
    }
}

#[deriving(Clone)]
struct Rule {
    // This is an Arc because Rule will essentially be cloned for every node
    // that it matches. Selector contains an owned vector (through
    // CompoundSelector) and we want to avoid the allocation.
    selector: Arc<CompoundSelector>,
    property: MatchedProperty,
}

/// A property declaration together with its precedence among rules of equal specificity so that
/// we can sort them.
#[deriving(Clone)]
pub struct MatchedProperty {
    pub declarations: Arc<Vec<PropertyDeclaration>>,
    source_order: uint,
    specificity: u32,
}

impl MatchedProperty {
    #[inline]
    pub fn from_declarations(declarations: Arc<Vec<PropertyDeclaration>>) -> MatchedProperty {
        MatchedProperty {
            declarations: declarations,
            source_order: 0,
            specificity: 0,
        }
    }
}

impl PartialEq for MatchedProperty {
    #[inline]
    fn eq(&self, other: &MatchedProperty) -> bool {
        let this_rank = (self.specificity, self.source_order);
        let other_rank = (other.specificity, other.source_order);
        this_rank == other_rank
    }
}

impl Eq for MatchedProperty {}

impl PartialOrd for MatchedProperty {
    #[inline]
    fn partial_cmp(&self, other: &MatchedProperty) -> Option<Ordering> {
        let this_rank = (self.specificity, self.source_order);
        let other_rank = (other.specificity, other.source_order);
        this_rank.partial_cmp(&other_rank)
    }
}

impl Ord for MatchedProperty {
    #[inline]
    fn cmp(&self, other: &MatchedProperty) -> Ordering {
        let this_rank = (self.specificity, self.source_order);
        let other_rank = (other.specificity, other.source_order);
        this_rank.cmp(&other_rank)
    }
}

/// Determines whether the given element matches the given single or compound selector.
///
/// NB: If you add support for any new kinds of selectors to this routine, be sure to set
/// `shareable` to false unless you are willing to update the style sharing logic. Otherwise things
/// will almost certainly break as nodes will start mistakenly sharing styles. (See the code in
/// `main/css/matching.rs`.)
pub fn matches_compound_selector<E:TElement,
                             N:TNode<E>>(
                             selector: &CompoundSelector,
                             element: &N,
                             shareable: &mut bool)
                             -> bool {
    match matches_compound_selector_internal(selector, element, shareable) {
        Matched => true,
        _ => false
    }
}

/// A result of selector matching, includes 3 failure types,
///
///     NotMatchedAndRestartFromClosestLaterSibling
///     NotMatchedAndRestartFromClosestDescendant
///     NotMatchedGlobally
///
/// When NotMatchedGlobally appears, stop selector matching completely since
/// the succeeding selectors never matches.
/// It is raised when
///     Child combinator cannot find the candidate element.
///     Descendant combinator cannot find the candidate element.
///
/// When NotMatchedAndRestartFromClosestDescendant appears, the selector
/// matching does backtracking and restarts from the closest Descendant
/// combinator.
/// It is raised when
///     NextSibling combinator cannot find the candidate element.
///     LaterSibling combinator cannot find the candidate element.
///     Child combinator doesn't match on the found element.
///
/// When NotMatchedAndRestartFromClosestLaterSibling appears, the selector
/// matching does backtracking and restarts from the closest LaterSibling
/// combinator.
/// It is raised when
///     NextSibling combinator doesn't match on the found element.
///
/// For example, when the selector "d1 d2 a" is provided and we cannot *find*
/// an appropriate ancestor node for "d1", this selector matching raises
/// NotMatchedGlobally since even if "d2" is moved to more upper node, the
/// candidates for "d1" becomes less than before and d1 .
///
/// The next example is siblings. When the selector "b1 + b2 ~ d1 a" is
/// providied and we cannot *find* an appropriate brother node for b1,
/// the selector matching raises NotMatchedAndRestartFromClosestDescendant.
/// The selectors ("b1 + b2 ~") doesn't match and matching restart from "d1".
///
/// The additional example is child and sibling. When the selector
/// "b1 + c1 > b2 ~ d1 a" is provided and the selector "b1" doesn't match on
/// the element, this "b1" raises NotMatchedAndRestartFromClosestLaterSibling.
/// However since the selector "c1" raises
/// NotMatchedAndRestartFromClosestDescendant. So the selector
/// "b1 + c1 > b2 ~ " doesn't match and restart matching from "d1".
enum SelectorMatchingResult {
    Matched,
    NotMatchedAndRestartFromClosestLaterSibling,
    NotMatchedAndRestartFromClosestDescendant,
    NotMatchedGlobally,
}

fn matches_compound_selector_internal<E:TElement,
                                      N:TNode<E>>(
                                      selector: &CompoundSelector,
                                      element: &N,
                                      shareable: &mut bool)
                                      -> SelectorMatchingResult {
    if !selector.simple_selectors.iter().all(|simple_selector| {
            matches_simple_selector(simple_selector, element, shareable)
    }) {
        return NotMatchedAndRestartFromClosestLaterSibling
    }
    match selector.next {
        None => Matched,
        Some((ref next_selector, combinator)) => {
            let (siblings, candidate_not_found) = match combinator {
                Child => (false, NotMatchedGlobally),
                Descendant => (false, NotMatchedGlobally),
                NextSibling => (true, NotMatchedAndRestartFromClosestDescendant),
                LaterSibling => (true, NotMatchedAndRestartFromClosestDescendant),
            };
            let mut node = (*element).clone();
            loop {
                let next_node = if siblings {
                    node.prev_sibling()
                } else {
                    node.parent_node()
                };
                match next_node {
                    None => return candidate_not_found,
                    Some(next_node) => node = next_node,
                }
                if node.is_element() {
                    let result = matches_compound_selector_internal(&**next_selector,
                                                                    &node,
                                                                    shareable);
                    match (result, combinator) {
                        // Return the status immediately.
                        (Matched, _) => return result,
                        (NotMatchedGlobally, _) => return result,

                        // Upgrade the failure status to
                        // NotMatchedAndRestartFromClosestDescendant.
                        (_, Child) => return NotMatchedAndRestartFromClosestDescendant,

                        // Return the status directly.
                        (_, NextSibling) => return result,

                        // If the failure status is NotMatchedAndRestartFromClosestDescendant
                        // and combinator is LaterSibling, give up this LaterSibling matching
                        // and restart from the closest descendant combinator.
                        (NotMatchedAndRestartFromClosestDescendant, LaterSibling) => return result,

                        // The Descendant combinator and the status is
                        // NotMatchedAndRestartFromClosestLaterSibling or
                        // NotMatchedAndRestartFromClosestDescendant,
                        // or the LaterSibling combinator and the status is
                        // NotMatchedAndRestartFromClosestDescendant
                        // can continue to matching on the next candidate element.
                        _ => {},
                    }
                }
            }
        }
    }
}

/// Determines whether the given element matches the given single selector.
///
/// NB: If you add support for any new kinds of selectors to this routine, be sure to set
/// `shareable` to false unless you are willing to update the style sharing logic. Otherwise things
/// will almost certainly break as nodes will start mistakenly sharing styles. (See the code in
/// `main/css/matching.rs`.)
#[inline]
fn matches_simple_selector<E:TElement,
                           N:TNode<E>>(
                           selector: &SimpleSelector,
                           element: &N,
                           shareable: &mut bool)
                           -> bool {
    match *selector {
        // TODO: case-sensitivity depends on the document type
        // TODO: intern element names
        LocalNameSelector(ref name) => {
            let element = element.as_element();
            element.get_local_name().as_slice().eq_ignore_ascii_case(name.as_slice())
        }

        NamespaceSelector(ref namespace) => {
            *shareable = false;
            let element = element.as_element();
            element.get_namespace() == namespace
        }
        // TODO: case-sensitivity depends on the document type and quirks mode
        // TODO: cache and intern IDs on elements.
        IDSelector(ref id) => {
            *shareable = false;
            let element = element.as_element();
            element.get_id().map_or(false, |attr| {
                attr == *id
            })
        }
        // TODO: cache and intern class names on elements.
        ClassSelector(ref class) => {
            let element = element.as_element();
            element.get_attr(&namespace::Null, "class")
                    .map_or(false, |attr| {
                // TODO: case-sensitivity depends on the document type and quirks mode
                attr.split(SELECTOR_WHITESPACE).any(|c| c == class.as_slice())
            })
        }

        AttrExists(ref attr) => {
            *shareable = false;
            element.match_attr(attr, |_| true)
        }
        AttrEqual(ref attr, ref value) => {
            if value.as_slice() != "DIR" {
                // FIXME(pcwalton): Remove once we start actually supporting RTL text. This is in
                // here because the UA style otherwise disables all style sharing completely.
                *shareable = false
            }
            element.match_attr(attr, |attr_value| {
                attr_value == value.as_slice()
            })
        }
        AttrIncludes(ref attr, ref value) => {
            *shareable = false;
            element.match_attr(attr, |attr_value| {
                attr_value.split(SELECTOR_WHITESPACE).any(|v| v == value.as_slice())
            })
        }
        AttrDashMatch(ref attr, ref value, ref dashing_value) => {
            *shareable = false;
            element.match_attr(attr, |attr_value| {
                attr_value == value.as_slice() ||
                attr_value.starts_with(dashing_value.as_slice())
            })
        }
        AttrPrefixMatch(ref attr, ref value) => {
            *shareable = false;
            element.match_attr(attr, |attr_value| {
                attr_value.starts_with(value.as_slice())
            })
        }
        AttrSubstringMatch(ref attr, ref value) => {
            *shareable = false;
            element.match_attr(attr, |attr_value| {
                attr_value.contains(value.as_slice())
            })
        }
        AttrSuffixMatch(ref attr, ref value) => {
            *shareable = false;
            element.match_attr(attr, |attr_value| {
                attr_value.ends_with(value.as_slice())
            })
        }

        AnyLink => {
            *shareable = false;
            let element = element.as_element();
            element.get_link().is_some()
        }
        Link => {
            *shareable = false;
            let elem = element.as_element();
            match elem.get_link() {
                Some(url) => !url_is_visited(url),
                None => false,
            }
        }
        Visited => {
            *shareable = false;
            let elem = element.as_element();
            match elem.get_link() {
                Some(url) => url_is_visited(url),
                None => false,
            }
        }

        Hover => {
            *shareable = false;
            let elem = element.as_element();
            elem.get_hover_state()
        },
        // http://www.whatwg.org/html/#selector-disabled
        Disabled => {
            *shareable = false;
            let elem = element.as_element();
            elem.get_disabled_state()
        },
        // http://www.whatwg.org/html/#selector-enabled
        Enabled => {
            *shareable = false;
            let elem = element.as_element();
            elem.get_enabled_state()
        },
        FirstChild => {
            *shareable = false;
            matches_first_child(element)
        }
        LastChild => {
            *shareable = false;
            matches_last_child(element)
        }
        OnlyChild => {
            *shareable = false;
            matches_first_child(element) && matches_last_child(element)
        }

        Root => {
            *shareable = false;
            matches_root(element)
        }

        NthChild(a, b) => {
            *shareable = false;
            matches_generic_nth_child(element, a, b, false, false)
        }
        NthLastChild(a, b) => {
            *shareable = false;
            matches_generic_nth_child(element, a, b, false, true)
        }
        NthOfType(a, b) => {
            *shareable = false;
            matches_generic_nth_child(element, a, b, true, false)
        }
        NthLastOfType(a, b) => {
            *shareable = false;
            matches_generic_nth_child(element, a, b, true, true)
        }

        FirstOfType => {
            *shareable = false;
            matches_generic_nth_child(element, 0, 1, true, false)
        }
        LastOfType => {
            *shareable = false;
            matches_generic_nth_child(element, 0, 1, true, true)
        }
        OnlyOfType => {
            *shareable = false;
            matches_generic_nth_child(element, 0, 1, true, false) &&
                matches_generic_nth_child(element, 0, 1, true, true)
        }

        Negation(ref negated) => {
            *shareable = false;
            !negated.iter().all(|s| matches_simple_selector(s, element, shareable))
        },
    }
}

fn url_is_visited(_url: &str) -> bool {
    // FIXME: implement this.
    // This function will probably need to take a "session"
    // or something containing browsing history as an additional parameter.
    false
}

#[inline]
fn matches_generic_nth_child<'a,
                             E:TElement,
                             N:TNode<E>>(
                             element: &N,
                             a: i32,
                             b: i32,
                             is_of_type: bool,
                             is_from_end: bool)
                             -> bool {
    let mut node = element.clone();
    // fail if we can't find a parent or if the node is the root element
    // of the document (Cf. Selectors Level 3)
    match node.parent_node() {
        Some(parent) => if parent.is_document() {
            return false;
        },
        None => return false
    };

    let mut index = 1;
    loop {
        if is_from_end {
            match node.next_sibling() {
                None => break,
                Some(next_sibling) => node = next_sibling
            }
        } else {
            match node.prev_sibling() {
                None => break,
                Some(prev_sibling) => node = prev_sibling
            }
        }

        if node.is_element() {
            if is_of_type {
                let element = element.as_element();
                let node = node.as_element();
                if element.get_local_name() == node.get_local_name() &&
                    element.get_namespace() == node.get_namespace() {
                    index += 1;
                }
            } else {
              index += 1;
            }
        }

    }

    if a == 0 {
        return b == index;
    }

    let (n, r) = div_rem(index - b, a);
    n >= 0 && r == 0
}

#[inline]
fn matches_root<E:TElement,N:TNode<E>>(element: &N) -> bool {
    match element.parent_node() {
        Some(parent) => parent.is_document(),
        None => false
    }
}

#[inline]
fn matches_first_child<E:TElement,N:TNode<E>>(element: &N) -> bool {
    let mut node = element.clone();
    loop {
        match node.prev_sibling() {
            Some(prev_sibling) => {
                node = prev_sibling;
                if node.is_element() {
                    return false
                }
            },
            None => match node.parent_node() {
                // Selectors level 3 says :first-child does not match the
                // root of the document; Warning, level 4 says, for the time
                // being, the contrary...
                Some(parent) => return !parent.is_document(),
                None => return false
            }
        }
    }
}

#[inline]
fn matches_last_child<E:TElement,N:TNode<E>>(element: &N) -> bool {
    let mut node = element.clone();
    loop {
        match node.next_sibling() {
            Some(next_sibling) => {
                node = next_sibling;
                if node.is_element() {
                    return false
                }
            },
            None => match node.parent_node() {
                // Selectors level 3 says :last-child does not match the
                // root of the document; Warning, level 4 says, for the time
                // being, the contrary...
                Some(parent) => return !parent.is_document(),
                None => return false
            }
        }
    }
}


#[cfg(test)]
mod tests {
    use servo_util::atom::Atom;
    use sync::Arc;
    use super::{MatchedProperty, Rule, SelectorMap};

    /// Helper method to get some Rules from selector strings.
    /// Each sublist of the result contains the Rules for one StyleRule.
    fn get_mock_rules(css_selectors: &[&str]) -> Vec<Vec<Rule>> {
        use namespaces::NamespaceMap;
        use selectors::parse_selector_list;
        use cssparser::tokenize;

        let namespaces = NamespaceMap::new();
        css_selectors.iter().enumerate().map(|(i, selectors)| {
            parse_selector_list(tokenize(*selectors).map(|(c, _)| c).collect(), &namespaces)
            .unwrap().move_iter().map(|s| {
                Rule {
                    selector: s.compound_selectors.clone(),
                    property: MatchedProperty {
                        specificity: s.specificity,
                        declarations: Arc::new(vec!()),
                        source_order: i,
                    }
                }
            }).collect()
        }).collect()
    }

    #[test]
    fn test_rule_ordering_same_specificity(){
        let rules_list = get_mock_rules(["a.intro", "img.sidebar"]);
        let rule1 = rules_list[0][0].clone();
        let rule2 = rules_list[1][0].clone();
        assert!(rule1.property < rule2.property, "The rule that comes later should win.");
    }

    #[test]
    fn test_get_id_name(){
        let rules_list = get_mock_rules([".intro", "#top"]);
<<<<<<< HEAD
        assert_eq!(SelectorMap::get_id_name(&rules_list[0][0]), None);
        assert_eq!(SelectorMap::get_id_name(&rules_list[1][0]), Some("top".to_string()));
=======
        assert_eq!(SelectorMap::get_id_name(rules_list.get(0).get(0)), None);
        assert_eq!(SelectorMap::get_id_name(rules_list.get(1).get(0)), Some(Atom::from_slice("top")));
>>>>>>> df82c0e9
    }

    #[test]
    fn test_get_class_name(){
        let rules_list = get_mock_rules([".intro.foo", "#top"]);
<<<<<<< HEAD
        assert_eq!(SelectorMap::get_class_name(&rules_list[0][0]), Some("intro".to_string()));
        assert_eq!(SelectorMap::get_class_name(&rules_list[1][0]), None);
=======
        assert_eq!(SelectorMap::get_class_name(rules_list.get(0).get(0)), Some(Atom::from_slice("intro")));
        assert_eq!(SelectorMap::get_class_name(rules_list.get(1).get(0)), None);
>>>>>>> df82c0e9
    }

    #[test]
    fn test_get_element_name(){
        let rules_list = get_mock_rules(["img.foo", "#top", "IMG", "ImG"]);
<<<<<<< HEAD
        assert_eq!(SelectorMap::get_element_name(&rules_list[0][0]), Some("img".to_string()));
        assert_eq!(SelectorMap::get_element_name(&rules_list[1][0]), None);
        assert_eq!(SelectorMap::get_element_name(&rules_list[2][0]), Some("img".to_string()));
        assert_eq!(SelectorMap::get_element_name(&rules_list[3][0]), Some("img".to_string()));
=======
        assert_eq!(SelectorMap::get_element_name(rules_list.get(0).get(0)), Some(Atom::from_slice("img")));
        assert_eq!(SelectorMap::get_element_name(rules_list.get(1).get(0)), None);
        assert_eq!(SelectorMap::get_element_name(rules_list.get(2).get(0)), Some(Atom::from_slice("img")));
        assert_eq!(SelectorMap::get_element_name(rules_list.get(3).get(0)), Some(Atom::from_slice("img")));
>>>>>>> df82c0e9
    }

    #[test]
    fn test_insert(){
        let rules_list = get_mock_rules([".intro.foo", "#top"]);
        let mut selector_map = SelectorMap::new();
<<<<<<< HEAD
        selector_map.insert(rules_list[1][0].clone());
        assert_eq!(1, selector_map.id_hash.find_equiv(&("top")).unwrap()[0].property.source_order);
        selector_map.insert(rules_list[0][0].clone());
        assert_eq!(0, selector_map.class_hash.find_equiv(&("intro")).unwrap()[0].property.source_order);
        assert!(selector_map.class_hash.find_equiv(&("foo")).is_none());
=======
        selector_map.insert(rules_list.get(1).get(0).clone());
        assert_eq!(1, selector_map.id_hash.find(&Atom::from_slice("top")).unwrap().get(0).property.source_order);
        selector_map.insert(rules_list.get(0).get(0).clone());
        assert_eq!(0, selector_map.class_hash.find(&Atom::from_slice("intro")).unwrap().get(0).property.source_order);
        assert!(selector_map.class_hash.find(&Atom::from_slice("foo")).is_none());
>>>>>>> df82c0e9
    }
}<|MERGE_RESOLUTION|>--- conflicted
+++ resolved
@@ -974,59 +974,34 @@
     #[test]
     fn test_get_id_name(){
         let rules_list = get_mock_rules([".intro", "#top"]);
-<<<<<<< HEAD
         assert_eq!(SelectorMap::get_id_name(&rules_list[0][0]), None);
-        assert_eq!(SelectorMap::get_id_name(&rules_list[1][0]), Some("top".to_string()));
-=======
-        assert_eq!(SelectorMap::get_id_name(rules_list.get(0).get(0)), None);
-        assert_eq!(SelectorMap::get_id_name(rules_list.get(1).get(0)), Some(Atom::from_slice("top")));
->>>>>>> df82c0e9
+        assert_eq!(SelectorMap::get_id_name(&rules_list[1][0]), Some(Atom::from_slice("top")));
     }
 
     #[test]
     fn test_get_class_name(){
         let rules_list = get_mock_rules([".intro.foo", "#top"]);
-<<<<<<< HEAD
-        assert_eq!(SelectorMap::get_class_name(&rules_list[0][0]), Some("intro".to_string()));
-        assert_eq!(SelectorMap::get_class_name(&rules_list[1][0]), None);
-=======
-        assert_eq!(SelectorMap::get_class_name(rules_list.get(0).get(0)), Some(Atom::from_slice("intro")));
+        assert_eq!(SelectorMap::get_class_name(&rules_list[0][0]), Some(Atom::from_slice("intro")));
         assert_eq!(SelectorMap::get_class_name(rules_list.get(1).get(0)), None);
->>>>>>> df82c0e9
     }
 
     #[test]
     fn test_get_element_name(){
         let rules_list = get_mock_rules(["img.foo", "#top", "IMG", "ImG"]);
-<<<<<<< HEAD
-        assert_eq!(SelectorMap::get_element_name(&rules_list[0][0]), Some("img".to_string()));
+        assert_eq!(SelectorMap::get_element_name(&rules_list[0][0]), Some(Atom::from_slice("img")));
         assert_eq!(SelectorMap::get_element_name(&rules_list[1][0]), None);
-        assert_eq!(SelectorMap::get_element_name(&rules_list[2][0]), Some("img".to_string()));
-        assert_eq!(SelectorMap::get_element_name(&rules_list[3][0]), Some("img".to_string()));
-=======
-        assert_eq!(SelectorMap::get_element_name(rules_list.get(0).get(0)), Some(Atom::from_slice("img")));
-        assert_eq!(SelectorMap::get_element_name(rules_list.get(1).get(0)), None);
-        assert_eq!(SelectorMap::get_element_name(rules_list.get(2).get(0)), Some(Atom::from_slice("img")));
-        assert_eq!(SelectorMap::get_element_name(rules_list.get(3).get(0)), Some(Atom::from_slice("img")));
->>>>>>> df82c0e9
+        assert_eq!(SelectorMap::get_element_name(&rules_list[2][0]), Some(Atom::from_slice("img")));
+        assert_eq!(SelectorMap::get_element_name(&rules_list[3][0]), Some(Atom::from_slice("img")));
     }
 
     #[test]
     fn test_insert(){
         let rules_list = get_mock_rules([".intro.foo", "#top"]);
         let mut selector_map = SelectorMap::new();
-<<<<<<< HEAD
         selector_map.insert(rules_list[1][0].clone());
-        assert_eq!(1, selector_map.id_hash.find_equiv(&("top")).unwrap()[0].property.source_order);
+        assert_eq!(1, selector_map.id_hash.find(&Atom::from_slice("top")).unwrap()[0].property.source_order);
         selector_map.insert(rules_list[0][0].clone());
-        assert_eq!(0, selector_map.class_hash.find_equiv(&("intro")).unwrap()[0].property.source_order);
-        assert!(selector_map.class_hash.find_equiv(&("foo")).is_none());
-=======
-        selector_map.insert(rules_list.get(1).get(0).clone());
-        assert_eq!(1, selector_map.id_hash.find(&Atom::from_slice("top")).unwrap().get(0).property.source_order);
-        selector_map.insert(rules_list.get(0).get(0).clone());
-        assert_eq!(0, selector_map.class_hash.find(&Atom::from_slice("intro")).unwrap().get(0).property.source_order);
+        assert_eq!(0, selector_map.class_hash.find(&Atom::from_slice("intro")).unwrap()[0].property.source_order);
         assert!(selector_map.class_hash.find(&Atom::from_slice("foo")).is_none());
->>>>>>> df82c0e9
     }
 }